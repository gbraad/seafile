--- conflicted
+++ resolved
@@ -74,7 +74,6 @@
 {
     FrameParser *parser = &server->parser;
 
-<<<<<<< HEAD
     if (server->version == 1) {
         memcpy (parser->key, server->key, ENC_BLOCK_SIZE);
         memcpy (parser->iv, server->iv, ENC_BLOCK_SIZE);
@@ -82,10 +81,6 @@
         memcpy (parser->key_v2, server->key_v2, ENC_KEY_SIZE);
         memcpy (parser->iv_v2, server->iv_v2, ENC_BLOCK_SIZE);
     }
-=======
-    memcpy (parser->key, server->key, ENC_KEY_SIZE);
-    memcpy (parser->iv, server->iv, ENC_BLOCK_SIZE);
->>>>>>> bc26a285
 
     parser->version = server->version;
     parser->cbarg = server;
